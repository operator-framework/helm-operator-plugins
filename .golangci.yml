linters:
  disable-all: true
  enable:
    - deadcode
    # requires fixes
    # - dupl
    - errcheck
    - gocyclo
    # requires fixes
    # - gofmt
    - goimports
    - golint
    # requires fixes
    # gosec
    - gosimple
    - govet
    - ineffassign
    # requires fixes
    # - interfacer
    # - lll
    - maligned
    - misspell
    - nakedret
    - prealloc
    # requires fixes
    # - scopelint
    - staticcheck
    - structcheck
    - typecheck
<<<<<<< HEAD
    - unconvert
    - unparam
    - unused
    - varcheck
=======
    - gofmt
>>>>>>> d40d48e0
    - goconst
run:
  deadline: 5m<|MERGE_RESOLUTION|>--- conflicted
+++ resolved
@@ -27,14 +27,11 @@
     - staticcheck
     - structcheck
     - typecheck
-<<<<<<< HEAD
     - unconvert
     - unparam
     - unused
     - varcheck
-=======
     - gofmt
->>>>>>> d40d48e0
     - goconst
 run:
   deadline: 5m