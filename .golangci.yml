linters:
  disable-all: true
  enable:
    - deadcode
    # requires fixes
    # - dupl
    - errcheck
    # requires fixes
    # - goconst
    - gocyclo
    # requires fixes
    # - gofmt
    - goimports
    - golint
    # requires fixes
    # gosec
    - gosimple
    - govet
    - ineffassign
    # requires fixes
    # - interfacer
    # - lll
    - maligned
    - misspell
    - nakedret
    - prealloc
    # requires fixes
    # - scopelint
    - staticcheck
    - structcheck
    - typecheck
<<<<<<< HEAD
    - unconvert
    - unparam
    - unused
    - varcheck
=======
    - goconst
>>>>>>> 80046088

run:
  deadline: 5m<|MERGE_RESOLUTION|>--- conflicted
+++ resolved
@@ -5,8 +5,6 @@
     # requires fixes
     # - dupl
     - errcheck
-    # requires fixes
-    # - goconst
     - gocyclo
     # requires fixes
     # - gofmt
@@ -29,14 +27,10 @@
     - staticcheck
     - structcheck
     - typecheck
-<<<<<<< HEAD
     - unconvert
     - unparam
     - unused
     - varcheck
-=======
     - goconst
->>>>>>> 80046088
-
 run:
   deadline: 5m